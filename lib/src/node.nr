--- conflicted
+++ resolved
@@ -126,13 +126,8 @@
 /// * `key` - Array containing the nibbles to be resolved
 /// * `key_ptr` - Pointer to the nibbles in `key` to be resolved
 /// * `node` - RLP-encoded byte array of branch or extension node
-<<<<<<< HEAD
 pub(crate) fn resolve_nibble32<N, KEY_NIBBLE_LEN>(
     key: [u8; KEY_NIBBLE_LEN],
-=======
-pub fn resolve_nibble32<N>(
-    key: [u8; NIBBLE_LENGTH],
->>>>>>> d131eb80
     mut key_ptr: u64,
     node: [u8; N]) ->
     (u64,
