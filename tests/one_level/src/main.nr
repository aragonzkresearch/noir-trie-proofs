--- conflicted
+++ resolved
@@ -1,13 +1,8 @@
 use dep::trie::{
-    const::{MAX_TRIE_NODE_LENGTH, KEY_LENGTH},
+    const::{MAX_TRIE_NODE_LENGTH, HASH_LENGTH},
     node::{resolve_nibble32, key_as_nibbles}
 };
 
-<<<<<<< HEAD
-fn main(node: [u8; trie::MAX_TRIE_NODE_LENGTH], key: [u8; trie::HASH_LENGTH], key_offset: u64) {
-    let _lookup: (u64, [u8; trie::HASH_LENGTH], u64) = trie::resolve_nibble32(trie::key_as_nibbles(key), key_offset, node);
-=======
-fn main(node: [u8; MAX_TRIE_NODE_LENGTH], key: [u8; KEY_LENGTH], key_offset: u64) {
-    let _lookup: (u64, [u8; KEY_LENGTH], u64) = resolve_nibble32(key_as_nibbles(key), key_offset, node);
->>>>>>> d131eb80
+fn main(node: [u8; MAX_TRIE_NODE_LENGTH], key: [u8; HASH_LENGTH], key_offset: u64) {
+    let _lookup: (u64, [u8; HASH_LENGTH], u64) = resolve_nibble32(key_as_nibbles(key), key_offset, node);
 }